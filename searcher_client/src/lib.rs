<<<<<<< HEAD
use std::{str::FromStr, sync::Arc, time::Duration};
=======
use std::{
    sync::Arc,
    time::{Duration, Instant},
};
>>>>>>> 2eaf0034

use futures_util::StreamExt;
use jito_protos::{
    auth::{auth_service_client::AuthServiceClient, Role},
<<<<<<< HEAD
    bundle::Bundle,
    convert::proto_packet_from_versioned_tx,
    searcher::{
        searcher_service_client::SearcherServiceClient, NextScheduledLeaderRequest,
        SendBundleRequest, SubscribeBundleResultsRequest,
    },
};
use log::info;
use solana_client::nonblocking::rpc_client::RpcClient;
use solana_sdk::{
    commitment_config::CommitmentConfig,
    pubkey::Pubkey,
    signature::{read_keypair_file, Keypair, Signature, Signer},
    system_instruction::transfer,
    transaction::{Transaction, VersionedTransaction},
};
use thiserror::Error;
use tokio::time::{sleep, timeout};
=======
    bundle::{
        bundle_result::Result as BundleResultType, rejected::Reason, Accepted, Bundle,
        BundleResult, InternalError, SimulationFailure, StateAuctionBidRejected,
        WinningBatchBidRejected,
    },
    convert::proto_packet_from_versioned_tx,
    searcher::{
        searcher_service_client::SearcherServiceClient, SendBundleRequest, SendBundleResponse,
    },
};
use log::{info, warn};
use solana_client::nonblocking::rpc_client::RpcClient;
use solana_sdk::{
    commitment_config::CommitmentConfig,
    signature::{Keypair, Signature},
    transaction::VersionedTransaction,
};
use thiserror::Error;
use tokio::time::timeout;
>>>>>>> 2eaf0034
use tonic::{
    codegen::InterceptedService,
    transport,
    transport::{Channel, Endpoint},
    Response, Status, Streaming,
};

use crate::token_authenticator::ClientInterceptor;

pub mod token_authenticator;

#[derive(Debug, Error)]
pub enum BlockEngineConnectionError {
    #[error("transport error {0}")]
    TransportError(#[from] transport::Error),
    #[error("whirlpools error {0}")]
    ClientError(#[from] Status),
}

#[derive(Debug, Error)]
pub enum BundleRejectionError {
    #[error("bundle lost state auction, auction: {0}, tip {1} lamports")]
    StateAuctionBidRejected(String, u64),
    #[error("bundle won state auction but failed global auction, auction {0}, tip {1} lamports")]
    WinningBatchBidRejected(String, u64),
    #[error("bundle simulation failure on tx {0}, message: {1:?}")]
    SimulationFailure(String, Option<String>),
    #[error("internal error {0}")]
    InternalError(String),
}

pub type BlockEngineConnectionResult<T> = Result<T, BlockEngineConnectionError>;

pub async fn get_searcher_client(
    block_engine_url: &str,
    auth_keypair: &Arc<Keypair>,
) -> BlockEngineConnectionResult<
    SearcherServiceClient<InterceptedService<Channel, ClientInterceptor>>,
> {
    let auth_channel = create_grpc_channel(block_engine_url).await?;
    let client_interceptor = ClientInterceptor::new(
        AuthServiceClient::new(auth_channel),
        auth_keypair,
        Role::Searcher,
    )
    .await?;

    let searcher_channel = create_grpc_channel(block_engine_url).await?;
    let searcher_client =
        SearcherServiceClient::with_interceptor(searcher_channel, client_interceptor);
    Ok(searcher_client)
}

pub async fn create_grpc_channel(url: &str) -> BlockEngineConnectionResult<Channel> {
    let mut endpoint = Endpoint::from_shared(url.to_string()).expect("invalid url");
    if url.contains("https") {
        endpoint = endpoint.tls_config(tonic::transport::ClientTlsConfig::new())?;
    }
    Ok(endpoint.connect().await?)
}

<<<<<<< HEAD
/// Builds and send bundle, attaching the tip and waiting until the next leader
pub async fn build_and_send_bundle(
    rpc_client: &RpcClient,
    bundle: Vec<VersionedTransaction>,
    keypair_path: String,
    tip_lamports: u64,
    tip_account: String,
    client: &mut SearcherServiceClient<InterceptedService<Channel, ClientInterceptor>>,
) {
    let payer_keypair = read_keypair_file(keypair_path).expect("reads keypair at path");
    let tip_account = Pubkey::from_str(&tip_account).expect("valid pubkey for tip account");
    let balance = rpc_client
        .get_balance(&payer_keypair.pubkey())
        .await
        .expect("reads balance");

    info!(
        "payer public key: {:?} lamports: {:?}",
        payer_keypair.pubkey(),
        balance
    );

    let mut bundle_results_subscription = client
        .subscribe_bundle_results(SubscribeBundleResultsRequest {})
        .await
        .expect("subscribe to bundle results")
        .into_inner();

    // wait for jito-solana leader slot
    let mut is_leader_slot = false;
    while !is_leader_slot {
        let next_leader = client
            .get_next_scheduled_leader(NextScheduledLeaderRequest {})
            .await
            .expect("gets next scheduled leader")
            .into_inner();
        let num_slots = next_leader.next_leader_slot - next_leader.current_slot;
        is_leader_slot = num_slots <= 2;
        info!("next jito leader slot in {} slots", num_slots);
        sleep(Duration::from_millis(500)).await;
    }

    // build + sign the transactions
    let blockhash = rpc_client
        .get_latest_blockhash()
        .await
        .expect("get blockhash");

    let tip_tx = VersionedTransaction::from(Transaction::new_signed_with_payer(
        &[transfer(
            &payer_keypair.pubkey(),
            &tip_account,
            tip_lamports,
        )],
        Some(&payer_keypair.pubkey()),
        &[&payer_keypair],
        blockhash.clone(),
    ));
    let txs = [bundle, vec![tip_tx]].concat();

    let signatures: Vec<Signature> = txs.iter().map(|tx| tx.signatures[0]).collect();

    // convert them to packets + send over
    let packets: Vec<_> = txs.iter().map(proto_packet_from_versioned_tx).collect();
    let result = client
        .send_bundle(SendBundleRequest {
            bundle: Some(Bundle {
                header: None,
                packets,
            }),
        })
        .await
        .expect("sends bundle");

    // grab uuid from block engine + wait for results
    let uuid = result.into_inner().uuid;
    info!("bundle sent uuid: {:?}", uuid);
    info!("waiting for 5 seconds to hear results...");
    while let Ok(Some(Ok(results))) =
        timeout(Duration::from_secs(5), bundle_results_subscription.next()).await
    {
        info!("bundle results: {:?}", results);
    }

    let futs: Vec<_> = signatures
=======
pub async fn send_bundle_with_confirmation(
    transactions: &[VersionedTransaction],
    rpc_client: &RpcClient,
    searcher_client: &mut SearcherServiceClient<InterceptedService<Channel, ClientInterceptor>>,
    bundle_results_subscription: &mut Streaming<BundleResult>,
) -> Result<(), Box<dyn std::error::Error>> {
    let bundle_signatures: Vec<Signature> =
        transactions.iter().map(|tx| tx.signatures[0]).collect();

    let result = send_bundle_no_wait(transactions, searcher_client).await?;

    // grab uuid from block engine + wait for results
    let uuid = result.into_inner().uuid;
    info!("Bundle sent. UUID: {:?}", uuid);

    info!("Waiting for 5 seconds to hear results...");
    let mut time_left = 5000;
    while let Ok(Some(Ok(results))) = timeout(
        Duration::from_millis(time_left),
        bundle_results_subscription.next(),
    )
    .await
    {
        let instant = Instant::now();
        info!("bundle results: {:?}", results);
        match results.result {
            Some(BundleResultType::Accepted(Accepted {
                slot: _s,
                validator_identity: _v,
            })) => {}
            Some(BundleResultType::Rejected(rejected)) => {
                match rejected.reason {
                    Some(Reason::WinningBatchBidRejected(WinningBatchBidRejected {
                        auction_id,
                        simulated_bid_lamports,
                        msg: _
                    })) => {
                        return Err(Box::new(BundleRejectionError::WinningBatchBidRejected(
                            auction_id,
                            simulated_bid_lamports,
                        )))
                    }
                    Some(Reason::StateAuctionBidRejected(StateAuctionBidRejected {
                        auction_id,
                        simulated_bid_lamports,
                        msg: _
                    })) => {
                        return Err(Box::new(BundleRejectionError::StateAuctionBidRejected(
                            auction_id,
                            simulated_bid_lamports,
                        )))
                    }
                    Some(Reason::SimulationFailure(SimulationFailure { tx_signature, msg })) => {
                        return Err(Box::new(BundleRejectionError::SimulationFailure(
                            tx_signature,
                            msg,
                        )))
                    }
                    Some(Reason::InternalError(InternalError { msg })) => {
                        return Err(Box::new(BundleRejectionError::InternalError(msg)))
                    }
                    _ => {}
                };
            }
            _ => {}
        }
        time_left -= instant.elapsed().as_millis() as u64;
    }

    let futs: Vec<_> = bundle_signatures
>>>>>>> 2eaf0034
        .iter()
        .map(|sig| {
            rpc_client.get_signature_status_with_commitment(sig, CommitmentConfig::processed())
        })
        .collect();
    let results = futures::future::join_all(futs).await;
    if !results.iter().all(|r| matches!(r, Ok(Some(Ok(()))))) {
<<<<<<< HEAD
        info!("transactions in bundle did not land :(");
    } else {
        info!("bundle landed successfully!!");
        for sig in signatures {
            info!("https://solscan.io/tx/{}", sig);
        }
    }
=======
        warn!("Transactions in bundle did not land");
        return Err(Box::new(BundleRejectionError::InternalError(
            "Searcher service did not provide bundle status in time".into(),
        )));
    }
    info!("Bundle landed successfully");
    for sig in bundle_signatures.iter() {
        info!("https://solscan.io/tx/{}", sig);
    }
    Ok(())
}

pub async fn send_bundle_no_wait(
    transactions: &[VersionedTransaction],
    searcher_client: &mut SearcherServiceClient<InterceptedService<Channel, ClientInterceptor>>,
) -> Result<Response<SendBundleResponse>, Status> {
    // convert them to packets + send over
    let packets: Vec<_> = transactions
        .iter()
        .map(proto_packet_from_versioned_tx)
        .collect();

    searcher_client
        .send_bundle(SendBundleRequest {
            bundle: Some(Bundle {
                header: None,
                packets,
            }),
        })
        .await
>>>>>>> 2eaf0034
}<|MERGE_RESOLUTION|>--- conflicted
+++ resolved
@@ -1,35 +1,11 @@
-<<<<<<< HEAD
-use std::{str::FromStr, sync::Arc, time::Duration};
-=======
 use std::{
     sync::Arc,
     time::{Duration, Instant},
 };
->>>>>>> 2eaf0034
 
 use futures_util::StreamExt;
 use jito_protos::{
     auth::{auth_service_client::AuthServiceClient, Role},
-<<<<<<< HEAD
-    bundle::Bundle,
-    convert::proto_packet_from_versioned_tx,
-    searcher::{
-        searcher_service_client::SearcherServiceClient, NextScheduledLeaderRequest,
-        SendBundleRequest, SubscribeBundleResultsRequest,
-    },
-};
-use log::info;
-use solana_client::nonblocking::rpc_client::RpcClient;
-use solana_sdk::{
-    commitment_config::CommitmentConfig,
-    pubkey::Pubkey,
-    signature::{read_keypair_file, Keypair, Signature, Signer},
-    system_instruction::transfer,
-    transaction::{Transaction, VersionedTransaction},
-};
-use thiserror::Error;
-use tokio::time::{sleep, timeout};
-=======
     bundle::{
         bundle_result::Result as BundleResultType, rejected::Reason, Accepted, Bundle,
         BundleResult, InternalError, SimulationFailure, StateAuctionBidRejected,
@@ -49,7 +25,6 @@
 };
 use thiserror::Error;
 use tokio::time::timeout;
->>>>>>> 2eaf0034
 use tonic::{
     codegen::InterceptedService,
     transport,
@@ -65,7 +40,7 @@
 pub enum BlockEngineConnectionError {
     #[error("transport error {0}")]
     TransportError(#[from] transport::Error),
-    #[error("whirlpools error {0}")]
+    #[error("client error {0}")]
     ClientError(#[from] Status),
 }
 
@@ -111,93 +86,6 @@
     Ok(endpoint.connect().await?)
 }
 
-<<<<<<< HEAD
-/// Builds and send bundle, attaching the tip and waiting until the next leader
-pub async fn build_and_send_bundle(
-    rpc_client: &RpcClient,
-    bundle: Vec<VersionedTransaction>,
-    keypair_path: String,
-    tip_lamports: u64,
-    tip_account: String,
-    client: &mut SearcherServiceClient<InterceptedService<Channel, ClientInterceptor>>,
-) {
-    let payer_keypair = read_keypair_file(keypair_path).expect("reads keypair at path");
-    let tip_account = Pubkey::from_str(&tip_account).expect("valid pubkey for tip account");
-    let balance = rpc_client
-        .get_balance(&payer_keypair.pubkey())
-        .await
-        .expect("reads balance");
-
-    info!(
-        "payer public key: {:?} lamports: {:?}",
-        payer_keypair.pubkey(),
-        balance
-    );
-
-    let mut bundle_results_subscription = client
-        .subscribe_bundle_results(SubscribeBundleResultsRequest {})
-        .await
-        .expect("subscribe to bundle results")
-        .into_inner();
-
-    // wait for jito-solana leader slot
-    let mut is_leader_slot = false;
-    while !is_leader_slot {
-        let next_leader = client
-            .get_next_scheduled_leader(NextScheduledLeaderRequest {})
-            .await
-            .expect("gets next scheduled leader")
-            .into_inner();
-        let num_slots = next_leader.next_leader_slot - next_leader.current_slot;
-        is_leader_slot = num_slots <= 2;
-        info!("next jito leader slot in {} slots", num_slots);
-        sleep(Duration::from_millis(500)).await;
-    }
-
-    // build + sign the transactions
-    let blockhash = rpc_client
-        .get_latest_blockhash()
-        .await
-        .expect("get blockhash");
-
-    let tip_tx = VersionedTransaction::from(Transaction::new_signed_with_payer(
-        &[transfer(
-            &payer_keypair.pubkey(),
-            &tip_account,
-            tip_lamports,
-        )],
-        Some(&payer_keypair.pubkey()),
-        &[&payer_keypair],
-        blockhash.clone(),
-    ));
-    let txs = [bundle, vec![tip_tx]].concat();
-
-    let signatures: Vec<Signature> = txs.iter().map(|tx| tx.signatures[0]).collect();
-
-    // convert them to packets + send over
-    let packets: Vec<_> = txs.iter().map(proto_packet_from_versioned_tx).collect();
-    let result = client
-        .send_bundle(SendBundleRequest {
-            bundle: Some(Bundle {
-                header: None,
-                packets,
-            }),
-        })
-        .await
-        .expect("sends bundle");
-
-    // grab uuid from block engine + wait for results
-    let uuid = result.into_inner().uuid;
-    info!("bundle sent uuid: {:?}", uuid);
-    info!("waiting for 5 seconds to hear results...");
-    while let Ok(Some(Ok(results))) =
-        timeout(Duration::from_secs(5), bundle_results_subscription.next()).await
-    {
-        info!("bundle results: {:?}", results);
-    }
-
-    let futs: Vec<_> = signatures
-=======
 pub async fn send_bundle_with_confirmation(
     transactions: &[VersionedTransaction],
     rpc_client: &RpcClient,
@@ -233,7 +121,7 @@
                     Some(Reason::WinningBatchBidRejected(WinningBatchBidRejected {
                         auction_id,
                         simulated_bid_lamports,
-                        msg: _
+                        msg: _,
                     })) => {
                         return Err(Box::new(BundleRejectionError::WinningBatchBidRejected(
                             auction_id,
@@ -243,7 +131,7 @@
                     Some(Reason::StateAuctionBidRejected(StateAuctionBidRejected {
                         auction_id,
                         simulated_bid_lamports,
-                        msg: _
+                        msg: _,
                     })) => {
                         return Err(Box::new(BundleRejectionError::StateAuctionBidRejected(
                             auction_id,
@@ -268,7 +156,6 @@
     }
 
     let futs: Vec<_> = bundle_signatures
->>>>>>> 2eaf0034
         .iter()
         .map(|sig| {
             rpc_client.get_signature_status_with_commitment(sig, CommitmentConfig::processed())
@@ -276,15 +163,6 @@
         .collect();
     let results = futures::future::join_all(futs).await;
     if !results.iter().all(|r| matches!(r, Ok(Some(Ok(()))))) {
-<<<<<<< HEAD
-        info!("transactions in bundle did not land :(");
-    } else {
-        info!("bundle landed successfully!!");
-        for sig in signatures {
-            info!("https://solscan.io/tx/{}", sig);
-        }
-    }
-=======
         warn!("Transactions in bundle did not land");
         return Err(Box::new(BundleRejectionError::InternalError(
             "Searcher service did not provide bundle status in time".into(),
@@ -315,5 +193,4 @@
             }),
         })
         .await
->>>>>>> 2eaf0034
 }